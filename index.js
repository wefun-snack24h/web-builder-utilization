--- conflicted
+++ resolved
@@ -1,4 +1,11 @@
-<<<<<<< HEAD
+function handleOpenInNewTab(url) {
+  window.open(url, '_blank')
+}
+
+function handleChangeLinkOfCurrentTab(url) {
+  window.location.href = url
+}
+
 /**
  *
  * @type {{}} WebBuilder - 아임웹 공통 모듈
@@ -105,12 +112,4 @@
   const sessionData = sessionStorage.getItem(messageKey)
   console.log('getMessageInSessionStorage: ', messageKey, sessionData)
   return sessionData ? JSON.parse(sessionData) : null
-=======
-function handleOpenInNewTab(url) {
-  window.open(url, '_blank')
-}
-
-function handleChangeLinkOfCurrentTab(url) {
-  window.location.href = url
->>>>>>> d6e19c60
 }